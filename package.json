{
  "name": "mercury-sdk",
  "version": "0.1.16",
  "description": "handles subscriptions, data retrieval and processing of mercury indexer",
  "main": "dist/index.js",
  "repository": "https://github.com/paltalabs/mercury-sdk",
  "author": "paltalabs",
  "files": [
    "dist/**/*"
  ],
  "license": "GNU",
  "private": false,
  "keywords": [
    "mercury",
    "indexer",
    "stellar",
    "soroban"
  ],
  "scripts": {
    "build": "tsc",
    "start:example": "ts-node src/example.ts",
    "dev": "ts-node src/dev.ts",
<<<<<<< HEAD
    "doc": "typedoc src/",
    "test": "jest --watchAll"
=======
    "doc": "typedoc --plugin typedoc-plugin-missing-exports"
>>>>>>> 3921b4cc
  },
  "dependencies": {
    "@stellar/stellar-sdk": "^11.1.0",
    "axios": "^1.6.2",
    "bigint-conversion": "^2.4.3",
    "dotenv": "^16.3.1",
    "graphql": "^16.8.1",
    "graphql-request": "^6.1.0",
    "typedoc-plugin-missing-exports": "^2.2.0",
    "typescript": "^5.3.2"
  },
  "devDependencies": {
    "@types/jest": "^29.5.12",
    "@types/node": "^20.10.0",
    "cpy-cli": "^5.0.0",
    "jest": "^29.7.0",
    "ts-jest": "^29.1.2",
    "ts-node": "^10.9.1",
    "typedoc": "^0.25.7"
  }
}<|MERGE_RESOLUTION|>--- conflicted
+++ resolved
@@ -20,12 +20,8 @@
     "build": "tsc",
     "start:example": "ts-node src/example.ts",
     "dev": "ts-node src/dev.ts",
-<<<<<<< HEAD
-    "doc": "typedoc src/",
+    "doc": "typedoc --plugin typedoc-plugin-missing-exports",
     "test": "jest --watchAll"
-=======
-    "doc": "typedoc --plugin typedoc-plugin-missing-exports"
->>>>>>> 3921b4cc
   },
   "dependencies": {
     "@stellar/stellar-sdk": "^11.1.0",
